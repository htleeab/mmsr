import math

import torch
import torch.nn as nn
import torch.nn.functional as F
from mmcv.cnn import CONV_LAYERS
from mmcv.utils import print_log
from torch.autograd import Function
from torch.autograd.function import once_differentiable
from torch.nn.modules.utils import _pair, _single

import deform_conv_ext

VISUALIZE_OFFSET = False # offset visualization will slow down the program
if VISUALIZE_OFFSET:
    import os, glob
    import torchvision
    OFFSET_IMG_DIR = '../video/offset'
    VISUALIZE_OFFSET_PER_GROUP = True


class DeformConvFunction(Function):

    @staticmethod
    def forward(ctx, input, offset, weight, stride=1, padding=0, dilation=1, groups=1,
                deformable_groups=1, im2col_step=64):
        if input is not None and input.dim() != 4:
            raise ValueError(f'Expected 4D tensor as input, got {input.dim()}' 'D tensor instead.')
        ctx.stride = _pair(stride)
        ctx.padding = _pair(padding)
        ctx.dilation = _pair(dilation)
        ctx.groups = groups
        ctx.deformable_groups = deformable_groups
        ctx.im2col_step = im2col_step

        ctx.save_for_backward(input, offset, weight)

        output = input.new_empty(
            DeformConvFunction._output_size(input, weight, ctx.padding, ctx.dilation, ctx.stride))

        ctx.bufs_ = [input.new_empty(0), input.new_empty(0)]  # columns, ones

        if not input.is_cuda:
            raise NotImplementedError
        else:
            cur_im2col_step = min(ctx.im2col_step, input.shape[0])
            assert (input.shape[0] % cur_im2col_step) == 0, 'im2col step must divide batchsize'
            deform_conv_ext.deform_conv_forward(input, weight, offset, output,
                                                ctx.bufs_[0], ctx.bufs_[1], weight.size(3),
                                                weight.size(2), ctx.stride[1], ctx.stride[0],
                                                ctx.padding[1], ctx.padding[0], ctx.dilation[1],
                                                ctx.dilation[0], ctx.groups, ctx.deformable_groups,
                                                cur_im2col_step)
        return output

    @staticmethod
    @once_differentiable
    def backward(ctx, grad_output):
        input, offset, weight = ctx.saved_tensors

        grad_input = grad_offset = grad_weight = None

        if not grad_output.is_cuda:
            raise NotImplementedError
        else:
            cur_im2col_step = min(ctx.im2col_step, input.shape[0])
            assert (input.shape[0] % cur_im2col_step) == 0, 'im2col step must divide batchsize'

            if ctx.needs_input_grad[0] or ctx.needs_input_grad[1]:
                grad_input = torch.zeros_like(input)
                grad_offset = torch.zeros_like(offset)
                deform_conv_ext.deform_conv_backward_input(
                    input, offset, grad_output, grad_input, grad_offset, weight, ctx.bufs_[0],
                    weight.size(3), weight.size(2), ctx.stride[1], ctx.stride[0], ctx.padding[1],
                    ctx.padding[0], ctx.dilation[1], ctx.dilation[0], ctx.groups,
                    ctx.deformable_groups, cur_im2col_step)

            if ctx.needs_input_grad[2]:
                grad_weight = torch.zeros_like(weight)
                deform_conv_ext.deform_conv_backward_parameters(
                    input, offset, grad_output, grad_weight, ctx.bufs_[0], ctx.bufs_[1],
                    weight.size(3), weight.size(2), ctx.stride[1], ctx.stride[0], ctx.padding[1],
                    ctx.padding[0], ctx.dilation[1], ctx.dilation[0], ctx.groups,
                    ctx.deformable_groups, 1, cur_im2col_step)

        return (grad_input, grad_offset, grad_weight, None, None, None, None, None)

    @staticmethod
    def _output_size(input, weight, padding, dilation, stride):
        channels = weight.size(0)
        output_size = (input.size(0), channels)
        for d in range(input.dim() - 2):
            in_size = input.size(d + 2)
            pad = padding[d]
            kernel = dilation[d] * (weight.size(d + 2) - 1) + 1
            stride_ = stride[d]
            output_size += ((in_size + (2 * pad) - kernel) // stride_ + 1, )
        if not all(map(lambda s: s > 0, output_size)):
            raise ValueError('convolution input is too small (output would be '
                             f'{"x".join(map(str, output_size))})')
        return output_size


class ModulatedDeformConvFunction(Function):

    @staticmethod
    def forward(ctx, input, offset, mask, weight, bias=None, stride=1, padding=0, dilation=1,
                groups=1, deformable_groups=1):
        ctx.stride = stride
        ctx.padding = padding
        ctx.dilation = dilation
        ctx.groups = groups
        ctx.deformable_groups = deformable_groups
        ctx.with_bias = bias is not None
        if not ctx.with_bias:
            bias = input.new_empty(1)  # fake tensor
        if not input.is_cuda:
            raise NotImplementedError
        if weight.requires_grad or mask.requires_grad or offset.requires_grad \
                or input.requires_grad:
            ctx.save_for_backward(input, offset, mask, weight, bias)
        output = input.new_empty(ModulatedDeformConvFunction._infer_shape(ctx, input, weight))
        ctx._bufs = [input.new_empty(0), input.new_empty(0)]
        deform_conv_ext.modulated_deform_conv_forward(input, weight, bias, ctx._bufs[0], offset,
                                                      mask, output, ctx._bufs[1], weight.shape[2],
                                                      weight.shape[3], ctx.stride, ctx.stride,
                                                      ctx.padding, ctx.padding, ctx.dilation,
                                                      ctx.dilation, ctx.groups,
                                                      ctx.deformable_groups, ctx.with_bias)
        return output

    @staticmethod
    @once_differentiable
    def backward(ctx, grad_output):
        if not grad_output.is_cuda:
            raise NotImplementedError
        input, offset, mask, weight, bias = ctx.saved_tensors
        grad_input = torch.zeros_like(input)
        grad_offset = torch.zeros_like(offset)
        grad_mask = torch.zeros_like(mask)
        grad_weight = torch.zeros_like(weight)
        grad_bias = torch.zeros_like(bias)
        deform_conv_ext.modulated_deform_conv_backward(
            input, weight, bias, ctx._bufs[0], offset, mask, ctx._bufs[1], grad_input, grad_weight,
            grad_bias, grad_offset, grad_mask, grad_output, weight.shape[2], weight.shape[3],
            ctx.stride, ctx.stride, ctx.padding, ctx.padding, ctx.dilation, ctx.dilation,
            ctx.groups, ctx.deformable_groups, ctx.with_bias)
        if not ctx.with_bias:
            grad_bias = None

        return (grad_input, grad_offset, grad_mask, grad_weight, grad_bias, None, None, None, None,
                None)

    @staticmethod
    def _infer_shape(ctx, input, weight):
        n = input.size(0)
        channels_out = weight.size(0)
        height, width = input.shape[2:4]
        kernel_h, kernel_w = weight.shape[2:4]
        height_out = (height + 2 * ctx.padding - (ctx.dilation *
                                                  (kernel_h - 1) + 1)) // ctx.stride + 1
        width_out = (width + 2 * ctx.padding - (ctx.dilation *
                                                (kernel_w - 1) + 1)) // ctx.stride + 1
        return n, channels_out, height_out, width_out


deform_conv = DeformConvFunction.apply
modulated_deform_conv = ModulatedDeformConvFunction.apply


class DeformConv(nn.Module):

    def __init__(self, in_channels, out_channels, kernel_size, stride=1, padding=0, dilation=1,
                 groups=1, deformable_groups=1, bias=False):
        super(DeformConv, self).__init__()

        assert not bias
        assert in_channels % groups == 0, \
            f'in_channels {in_channels} is not divisible by groups {groups}'
        assert out_channels % groups == 0, \
            f'out_channels {out_channels} is not divisible ' \
            f'by groups {groups}'

        self.in_channels = in_channels
        self.out_channels = out_channels
        self.kernel_size = _pair(kernel_size)
        self.stride = _pair(stride)
        self.padding = _pair(padding)
        self.dilation = _pair(dilation)
        self.groups = groups
        self.deformable_groups = deformable_groups
        # enable compatibility with nn.Conv2d
        self.transposed = False
        self.output_padding = _single(0)

        self.weight = nn.Parameter(
            torch.Tensor(out_channels, in_channels // self.groups, *self.kernel_size))

        self.reset_parameters()

    def reset_parameters(self):
        n = self.in_channels
        for k in self.kernel_size:
            n *= k
        stdv = 1. / math.sqrt(n)
        self.weight.data.uniform_(-stdv, stdv)

    def forward(self, x, offset):
        # To fix an assert error in deform_conv_cuda.cpp:128
        # input image is smaller than kernel
        input_pad = (x.size(2) < self.kernel_size[0] or x.size(3) < self.kernel_size[1])
        if input_pad:
            pad_h = max(self.kernel_size[0] - x.size(2), 0)
            pad_w = max(self.kernel_size[1] - x.size(3), 0)
            x = F.pad(x, (0, pad_w, 0, pad_h), 'constant', 0).contiguous()
            offset = F.pad(offset, (0, pad_w, 0, pad_h), 'constant', 0).contiguous()
        out = deform_conv(x, offset, self.weight, self.stride, self.padding, self.dilation,
                          self.groups, self.deformable_groups)
        if input_pad:
            out = out[:, :, :out.size(2) - pad_h, :out.size(3) - pad_w].contiguous()
        return out


@CONV_LAYERS.register_module('DCN')
class DeformConvPack(DeformConv):
    """A Deformable Conv Encapsulation that acts as normal Conv layers.

    Args:
        in_channels (int): Same as nn.Conv2d.
        out_channels (int): Same as nn.Conv2d.
        kernel_size (int or tuple[int]): Same as nn.Conv2d.
        stride (int or tuple[int]): Same as nn.Conv2d.
        padding (int or tuple[int]): Same as nn.Conv2d.
        dilation (int or tuple[int]): Same as nn.Conv2d.
        groups (int): Same as nn.Conv2d.
        bias (bool or str): If specified as `auto`, it will be decided by the
            norm_cfg. Bias will be set as True if norm_cfg is None, otherwise
            False.
    """

    _version = 2

    def __init__(self, *args, **kwargs):
        super(DeformConvPack, self).__init__(*args, **kwargs)

        self.conv_offset = nn.Conv2d(
            self.in_channels,
            self.deformable_groups * 2 * self.kernel_size[0] * self.kernel_size[1],
            kernel_size=self.kernel_size, stride=_pair(self.stride), padding=_pair(self.padding),
            dilation=_pair(self.dilation), bias=True)
        self.init_offset()

    def init_offset(self):
        self.conv_offset.weight.data.zero_()
        self.conv_offset.bias.data.zero_()

    def forward(self, x):
        offset = self.conv_offset(x)
        return deform_conv(x, offset, self.weight, self.stride, self.padding, self.dilation,
                           self.groups, self.deformable_groups)

    def _load_from_state_dict(self, state_dict, prefix, local_metadata, strict, missing_keys,
                              unexpected_keys, error_msgs):
        version = local_metadata.get('version', None)

        if version is None or version < 2:
            # the key is different in early versions
            # In version < 2, DeformConvPack loads previous benchmark models.
            if (prefix + 'conv_offset.weight' not in state_dict
                    and prefix[:-1] + '_offset.weight' in state_dict):
                state_dict[prefix + 'conv_offset.weight'] = state_dict.pop(prefix[:-1] +
                                                                           '_offset.weight')
            if (prefix + 'conv_offset.bias' not in state_dict
                    and prefix[:-1] + '_offset.bias' in state_dict):
                state_dict[prefix + 'conv_offset.bias'] = state_dict.pop(prefix[:-1] +
                                                                         '_offset.bias')

        if version is not None and version > 1:
            print_log(f'DeformConvPack {prefix.rstrip(".")} is upgraded to '
                      'version 2.', logger='root')

        super()._load_from_state_dict(state_dict, prefix, local_metadata, strict, missing_keys,
                                      unexpected_keys, error_msgs)


class ModulatedDeformConv(nn.Module):

    def __init__(self, in_channels, out_channels, kernel_size, stride=1, padding=0, dilation=1,
                 groups=1, deformable_groups=1, bias=True):
        super(ModulatedDeformConv, self).__init__()
        self.in_channels = in_channels
        self.out_channels = out_channels
        self.kernel_size = _pair(kernel_size)
        self.stride = stride
        self.padding = padding
        self.dilation = dilation
        self.groups = groups
        self.deformable_groups = deformable_groups
        self.with_bias = bias
        # enable compatibility with nn.Conv2d
        self.transposed = False
        self.output_padding = _single(0)

        self.weight = nn.Parameter(
            torch.Tensor(out_channels, in_channels // groups, *self.kernel_size))
        if bias:
            self.bias = nn.Parameter(torch.Tensor(out_channels))
        else:
            self.register_parameter('bias', None)
        self.reset_parameters()

    def reset_parameters(self):
        n = self.in_channels
        for k in self.kernel_size:
            n *= k
        stdv = 1. / math.sqrt(n)
        self.weight.data.uniform_(-stdv, stdv)
        if self.bias is not None:
            self.bias.data.zero_()

    def forward(self, x, offset, mask):
        return modulated_deform_conv(x, offset, mask, self.weight, self.bias, self.stride,
                                     self.padding, self.dilation, self.groups,
                                     self.deformable_groups)


@CONV_LAYERS.register_module('DCNv2')
class ModulatedDeformConvPack(ModulatedDeformConv):
    """A ModulatedDeformable Conv Encapsulation that acts as normal Conv layers.

    Args:
        in_channels (int): Same as nn.Conv2d.
        out_channels (int): Same as nn.Conv2d.
        kernel_size (int or tuple[int]): Same as nn.Conv2d.
        stride (int or tuple[int]): Same as nn.Conv2d.
        padding (int or tuple[int]): Same as nn.Conv2d.
        dilation (int or tuple[int]): Same as nn.Conv2d.
        groups (int): Same as nn.Conv2d.
        bias (bool or str): If specified as `auto`, it will be decided by the
            norm_cfg. Bias will be set as True if norm_cfg is None, otherwise
            False.
    """

    _version = 2
    
    def __init__(self, *args, extra_offset_mask=False, layer_name='', **kwargs):
        super(ModulatedDeformConvPack, self).__init__(*args, **kwargs)

        self.extra_offset_mask = extra_offset_mask
        self.conv_offset = nn.Conv2d(
            self.in_channels,
            self.deformable_groups * 3 * self.kernel_size[0] * self.kernel_size[1],
            kernel_size=self.kernel_size, stride=_pair(self.stride), padding=_pair(self.padding),
            dilation=_pair(self.dilation), bias=True)
        self.init_offset()
        if VISUALIZE_OFFSET:
            self.offset_output_folder = os.path.join(OFFSET_IMG_DIR, layer_name)
            os.makedirs(self.offset_output_folder)
            if VISUALIZE_OFFSET_PER_GROUP:
                for i in range(0, self.deformable_groups):
                    os.makedirs(os.path.join(self.offset_output_folder, str(i)))

    def init_offset(self):
        self.conv_offset.weight.data.zero_()
        self.conv_offset.bias.data.zero_()

    def forward(self, x):
        if self.extra_offset_mask:
            # x = [input, features]
            out = self.conv_offset(x[1])
            x = x[0]
        else:
            out = self.conv_offset(x)
        # out [1, C, H, W], C= deformable group x 3 x kernal_H x kernal_W, 3-> x,y,m
        o1, o2, mask = torch.chunk(out, 3, dim=1)
        offset = torch.cat((o1, o2), dim=1)
        mask = torch.sigmoid(mask)
<<<<<<< HEAD

        offset_mean = torch.mean(torch.abs(offset))
        if offset_mean > 100:
            logger.warning('Offset mean is {}, larger than 100.'.format(offset_mean))
        if VISUALIZE_OFFSET:
            _, C, H, W = out.shape
            offset_view = offset.view([self.deformable_groups, 3, 3, 2, H, W])
            offset_max = torch.max(torch.abs(offset))
            # simply display the max of all channels 8 groups *3*3 (kernel size)
            # offset is groups x kernel x kernel x 2 x H, W, guess from modulated_deformable_im2col_gpu_kernel
            offset_x = torch.max(torch.abs(offset_view[:, :, :, 0, :, :]).view([-1, H, W]), dim=0)[0] / H
            offset_y = torch.max(torch.abs(offset_view[:, :, :, 1, :, :]).view([-1, H, W]), dim=0)[0] / W
            # Warning
            offset_x_max_all = torch.max(offset_x)
            offset_y_max_all = torch.max(offset_y)
            if offset_x_max_all > H or offset_y_max_all > W:
                logger.warning(
                    f'Offset exceed image shape: {offset.shape}\t- offset: {offset_mean:>8.4f}\t({offset_x_max_all:>8.4f},{offset_y_max_all:>8.4f})'
                )
            ## save image
            padding = torch.zeros([H, W], dtype=offset.dtype).to(offset.get_device())
            offset_tensor_img = torch.stack([offset_x, padding, offset_y])
            # simply append via counting frame
            # Note: Each frame output N=5 offset image because PCD run N times per frame
            next_index = len(glob.glob(os.path.join(self.offset_output_folder, '*.png')))
            torchvision.utils.save_image(
                offset_tensor_img, os.path.join(self.offset_output_folder, f'{next_index:05d}.png'))
            if VISUALIZE_OFFSET_PER_GROUP:
                for group_idx in range(0, self.deformable_groups):
                    group_out_folder = os.path.join(self.offset_output_folder, str(group_idx))
                    offset_x = torch.max(torch.abs(offset_view[group_idx, :, :, 0, :, :]).view([-1, H, W]), dim=0)[0] / H
                    offset_y = torch.max(torch.abs(offset_view[group_idx, :, :, 1, :, :]).view([-1, H, W]), dim=0)[0] / W
                    offset_tensor_img = torch.stack([offset_x, padding, offset_y])
                    torchvision.utils.save_image(
                        offset_tensor_img,
                        os.path.join(group_out_folder,
                                     f'{len(os.listdir(group_out_folder)):05d}.png')
                    )

        return modulated_deform_conv(x, offset, mask, self.weight, self.bias,
                                     self.stride, self.padding, self.dilation,
                                     self.groups, self.deformable_groups)
=======
        return modulated_deform_conv(x, offset, mask, self.weight, self.bias, self.stride,
                                     self.padding, self.dilation, self.groups,
                                     self.deformable_groups)
>>>>>>> 77916f4f

    def _load_from_state_dict(self, state_dict, prefix, local_metadata, strict, missing_keys,
                              unexpected_keys, error_msgs):
        version = local_metadata.get('version', None)

        if version is None or version < 2:
            # the key is different in early versions
            # In version < 2, ModulatedDeformConvPack
            # loads previous benchmark models.
            if prefix + 'conv_offset.weight' not in state_dict:
                if prefix[:-1] + '_offset.weight' in state_dict:
                    state_dict[prefix + 'conv_offset.weight'] = state_dict.pop(prefix[:-1] +
                                                                               '_offset.weight')
                elif prefix + 'conv_offset_mask.weight' in state_dict:
                    state_dict[prefix +
                               'conv_offset.weight'] = state_dict.pop(prefix +
                                                                      'conv_offset_mask.weight')
            if prefix + 'conv_offset.bias' not in state_dict:
                if prefix[:-1] + '_offset.bias' in state_dict:
                    state_dict[prefix + 'conv_offset.bias'] = state_dict.pop(prefix[:-1] +
                                                                             '_offset.bias')
                elif prefix + 'conv_offset_mask.bias' in state_dict:
                    state_dict[prefix +
                               'conv_offset.bias'] = state_dict.pop(prefix +
                                                                    'conv_offset_mask.bias')

        if version is not None and version > 1:
            print_log(f'ModulatedDeformConvPack {prefix.rstrip(".")} is upgraded to '
                      'version 2.', logger='root')

        super()._load_from_state_dict(state_dict, prefix, local_metadata, strict, missing_keys,
                                      unexpected_keys, error_msgs)<|MERGE_RESOLUTION|>--- conflicted
+++ resolved
@@ -375,7 +375,6 @@
         o1, o2, mask = torch.chunk(out, 3, dim=1)
         offset = torch.cat((o1, o2), dim=1)
         mask = torch.sigmoid(mask)
-<<<<<<< HEAD
 
         offset_mean = torch.mean(torch.abs(offset))
         if offset_mean > 100:
@@ -415,14 +414,9 @@
                                      f'{len(os.listdir(group_out_folder)):05d}.png')
                     )
 
-        return modulated_deform_conv(x, offset, mask, self.weight, self.bias,
-                                     self.stride, self.padding, self.dilation,
-                                     self.groups, self.deformable_groups)
-=======
         return modulated_deform_conv(x, offset, mask, self.weight, self.bias, self.stride,
                                      self.padding, self.dilation, self.groups,
                                      self.deformable_groups)
->>>>>>> 77916f4f
 
     def _load_from_state_dict(self, state_dict, prefix, local_metadata, strict, missing_keys,
                               unexpected_keys, error_msgs):
