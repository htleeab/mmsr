--- conflicted
+++ resolved
@@ -400,11 +400,6 @@
     _version = 2
     
     def __init__(self, *args, extra_offset_mask=False, layer_name='', **kwargs):
-
-<<<<<<< HEAD
-=======
-    def __init__(self, *args, extra_offset_mask=False, layer_name='', **kwargs):
->>>>>>> aafb8f20
         super(ModulatedDeformConvPack, self).__init__(*args, **kwargs)
 
         self.extra_offset_mask = extra_offset_mask
@@ -432,10 +427,10 @@
     def forward(self, x):
         if self.extra_offset_mask:
             # x = [input, features]
-            out = self.conv_offset_mask(x[1])
+            out = self.conv_offset(x[1])
             x = x[0]
         else:
-            out = self.conv_offset_mask(x)
+            out = self.conv_offset(x)
         # out [1, C, H, W], C= deformable group x 3 x kernal_H x kernal_W, 3-> x,y,m
         o1, o2, mask = torch.chunk(out, 3, dim=1)
         offset = torch.cat((o1, o2), dim=1)
