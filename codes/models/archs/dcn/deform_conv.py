import math

import torch
import torch.nn as nn
import torch.nn.functional as F
from mmcv.cnn import CONV_LAYERS
from mmcv.utils import print_log
from torch.autograd import Function
from torch.autograd.function import once_differentiable
from torch.nn.modules.utils import _pair, _single

from . import deform_conv_ext

VISUALIZE_OFFSET = False # offset visualization will slow down the program
if VISUALIZE_OFFSET:
    import os, glob
    import torchvision
    OFFSET_IMG_DIR = '../video/offset'
    VISUALIZE_OFFSET_PER_GROUP = True


class DeformConvFunction(Function):

    @staticmethod
    def forward(ctx,
                input,
                offset,
                weight,
                stride=1,
                padding=0,
                dilation=1,
                groups=1,
                deformable_groups=1,
                im2col_step=64):
        if input is not None and input.dim() != 4:
            raise ValueError(f'Expected 4D tensor as input, got {input.dim()}'
                             'D tensor instead.')
        ctx.stride = _pair(stride)
        ctx.padding = _pair(padding)
        ctx.dilation = _pair(dilation)
        ctx.groups = groups
        ctx.deformable_groups = deformable_groups
        ctx.im2col_step = im2col_step

        ctx.save_for_backward(input, offset, weight)

        output = input.new_empty(
            DeformConvFunction._output_size(input, weight, ctx.padding,
                                            ctx.dilation, ctx.stride))

        ctx.bufs_ = [input.new_empty(0), input.new_empty(0)]  # columns, ones

        if not input.is_cuda:
            raise NotImplementedError
        else:
            cur_im2col_step = min(ctx.im2col_step, input.shape[0])
            assert (input.shape[0] %
                    cur_im2col_step) == 0, 'im2col step must divide batchsize'
            deform_conv_ext.deform_conv_forward(
                input, weight, offset, output, ctx.bufs_[0], ctx.bufs_[1],
                weight.size(3), weight.size(2), ctx.stride[1], ctx.stride[0],
                ctx.padding[1], ctx.padding[0], ctx.dilation[1],
                ctx.dilation[0], ctx.groups, ctx.deformable_groups,
                cur_im2col_step)
        return output

    @staticmethod
    @once_differentiable
    def backward(ctx, grad_output):
        input, offset, weight = ctx.saved_tensors

        grad_input = grad_offset = grad_weight = None

        if not grad_output.is_cuda:
            raise NotImplementedError
        else:
            cur_im2col_step = min(ctx.im2col_step, input.shape[0])
            assert (input.shape[0] %
                    cur_im2col_step) == 0, 'im2col step must divide batchsize'

            if ctx.needs_input_grad[0] or ctx.needs_input_grad[1]:
                grad_input = torch.zeros_like(input)
                grad_offset = torch.zeros_like(offset)
                deform_conv_ext.deform_conv_backward_input(
                    input, offset, grad_output, grad_input,
                    grad_offset, weight, ctx.bufs_[0], weight.size(3),
                    weight.size(2), ctx.stride[1], ctx.stride[0],
                    ctx.padding[1], ctx.padding[0], ctx.dilation[1],
                    ctx.dilation[0], ctx.groups, ctx.deformable_groups,
                    cur_im2col_step)

            if ctx.needs_input_grad[2]:
                grad_weight = torch.zeros_like(weight)
                deform_conv_ext.deform_conv_backward_parameters(
                    input, offset, grad_output,
                    grad_weight, ctx.bufs_[0], ctx.bufs_[1], weight.size(3),
                    weight.size(2), ctx.stride[1], ctx.stride[0],
                    ctx.padding[1], ctx.padding[0], ctx.dilation[1],
                    ctx.dilation[0], ctx.groups, ctx.deformable_groups, 1,
                    cur_im2col_step)

        return (grad_input, grad_offset, grad_weight, None, None, None, None,
                None)

    @staticmethod
    def _output_size(input, weight, padding, dilation, stride):
        channels = weight.size(0)
        output_size = (input.size(0), channels)
        for d in range(input.dim() - 2):
            in_size = input.size(d + 2)
            pad = padding[d]
            kernel = dilation[d] * (weight.size(d + 2) - 1) + 1
            stride_ = stride[d]
            output_size += ((in_size + (2 * pad) - kernel) // stride_ + 1, )
        if not all(map(lambda s: s > 0, output_size)):
            raise ValueError('convolution input is too small (output would be '
                             f'{"x".join(map(str, output_size))})')
        return output_size


class ModulatedDeformConvFunction(Function):

    @staticmethod
    def forward(ctx,
                input,
                offset,
                mask,
                weight,
                bias=None,
                stride=1,
                padding=0,
                dilation=1,
                groups=1,
                deformable_groups=1):
        ctx.stride = stride
        ctx.padding = padding
        ctx.dilation = dilation
        ctx.groups = groups
        ctx.deformable_groups = deformable_groups
        ctx.with_bias = bias is not None
        if not ctx.with_bias:
            bias = input.new_empty(1)  # fake tensor
        if not input.is_cuda:
            raise NotImplementedError
        if weight.requires_grad or mask.requires_grad or offset.requires_grad \
                or input.requires_grad:
            ctx.save_for_backward(input, offset, mask, weight, bias)
        output = input.new_empty(
            ModulatedDeformConvFunction._infer_shape(ctx, input, weight))
        ctx._bufs = [input.new_empty(0), input.new_empty(0)]
        deform_conv_ext.modulated_deform_conv_forward(
            input, weight, bias, ctx._bufs[0], offset, mask, output,
            ctx._bufs[1], weight.shape[2], weight.shape[3], ctx.stride,
            ctx.stride, ctx.padding, ctx.padding, ctx.dilation, ctx.dilation,
            ctx.groups, ctx.deformable_groups, ctx.with_bias)
        return output

    @staticmethod
    @once_differentiable
    def backward(ctx, grad_output):
        if not grad_output.is_cuda:
            raise NotImplementedError
        input, offset, mask, weight, bias = ctx.saved_tensors
        grad_input = torch.zeros_like(input)
        grad_offset = torch.zeros_like(offset)
        grad_mask = torch.zeros_like(mask)
        grad_weight = torch.zeros_like(weight)
        grad_bias = torch.zeros_like(bias)
        deform_conv_ext.modulated_deform_conv_backward(
            input, weight, bias, ctx._bufs[0], offset, mask, ctx._bufs[1],
            grad_input, grad_weight, grad_bias, grad_offset, grad_mask,
            grad_output, weight.shape[2], weight.shape[3], ctx.stride,
            ctx.stride, ctx.padding, ctx.padding, ctx.dilation, ctx.dilation,
            ctx.groups, ctx.deformable_groups, ctx.with_bias)
        if not ctx.with_bias:
            grad_bias = None

        return (grad_input, grad_offset, grad_mask, grad_weight, grad_bias,
                None, None, None, None, None)

    @staticmethod
    def _infer_shape(ctx, input, weight):
        n = input.size(0)
        channels_out = weight.size(0)
        height, width = input.shape[2:4]
        kernel_h, kernel_w = weight.shape[2:4]
        height_out = (height + 2 * ctx.padding -
                      (ctx.dilation * (kernel_h - 1) + 1)) // ctx.stride + 1
        width_out = (width + 2 * ctx.padding -
                     (ctx.dilation * (kernel_w - 1) + 1)) // ctx.stride + 1
        return n, channels_out, height_out, width_out


deform_conv = DeformConvFunction.apply
modulated_deform_conv = ModulatedDeformConvFunction.apply


class DeformConv(nn.Module):

    def __init__(self,
                 in_channels,
                 out_channels,
                 kernel_size,
                 stride=1,
                 padding=0,
                 dilation=1,
                 groups=1,
                 deformable_groups=1,
                 bias=False):
        super(DeformConv, self).__init__()

        assert not bias
        assert in_channels % groups == 0, \
            f'in_channels {in_channels} is not divisible by groups {groups}'
        assert out_channels % groups == 0, \
            f'out_channels {out_channels} is not divisible ' \
            f'by groups {groups}'

        self.in_channels = in_channels
        self.out_channels = out_channels
        self.kernel_size = _pair(kernel_size)
        self.stride = _pair(stride)
        self.padding = _pair(padding)
        self.dilation = _pair(dilation)
        self.groups = groups
        self.deformable_groups = deformable_groups
        # enable compatibility with nn.Conv2d
        self.transposed = False
        self.output_padding = _single(0)

        self.weight = nn.Parameter(
            torch.Tensor(out_channels, in_channels // self.groups,
                         *self.kernel_size))

        self.reset_parameters()

    def reset_parameters(self):
        n = self.in_channels
        for k in self.kernel_size:
            n *= k
        stdv = 1. / math.sqrt(n)
        self.weight.data.uniform_(-stdv, stdv)

    def forward(self, x, offset):
        # To fix an assert error in deform_conv_cuda.cpp:128
        # input image is smaller than kernel
        input_pad = (
            x.size(2) < self.kernel_size[0] or x.size(3) < self.kernel_size[1])
        if input_pad:
            pad_h = max(self.kernel_size[0] - x.size(2), 0)
            pad_w = max(self.kernel_size[1] - x.size(3), 0)
            x = F.pad(x, (0, pad_w, 0, pad_h), 'constant', 0).contiguous()
            offset = F.pad(offset, (0, pad_w, 0, pad_h), 'constant',
                           0).contiguous()
        out = deform_conv(x, offset, self.weight, self.stride, self.padding,
                          self.dilation, self.groups, self.deformable_groups)
        if input_pad:
            out = out[:, :, :out.size(2) - pad_h, :out.size(3) -
                      pad_w].contiguous()
        return out


@CONV_LAYERS.register_module('DCN')
class DeformConvPack(DeformConv):
    """A Deformable Conv Encapsulation that acts as normal Conv layers.

    Args:
        in_channels (int): Same as nn.Conv2d.
        out_channels (int): Same as nn.Conv2d.
        kernel_size (int or tuple[int]): Same as nn.Conv2d.
        stride (int or tuple[int]): Same as nn.Conv2d.
        padding (int or tuple[int]): Same as nn.Conv2d.
        dilation (int or tuple[int]): Same as nn.Conv2d.
        groups (int): Same as nn.Conv2d.
        bias (bool or str): If specified as `auto`, it will be decided by the
            norm_cfg. Bias will be set as True if norm_cfg is None, otherwise
            False.
    """

    _version = 2

    def __init__(self, *args, **kwargs):
        super(DeformConvPack, self).__init__(*args, **kwargs)

        self.conv_offset = nn.Conv2d(
            self.in_channels,
            self.deformable_groups * 2 * self.kernel_size[0] *
            self.kernel_size[1],
            kernel_size=self.kernel_size,
            stride=_pair(self.stride),
            padding=_pair(self.padding),
            dilation=_pair(self.dilation),
            bias=True)
        self.init_offset()

    def init_offset(self):
        self.conv_offset.weight.data.zero_()
        self.conv_offset.bias.data.zero_()

    def forward(self, x):
        offset = self.conv_offset(x)
        return deform_conv(x, offset, self.weight, self.stride, self.padding,
                           self.dilation, self.groups, self.deformable_groups)

    def _load_from_state_dict(self, state_dict, prefix, local_metadata, strict,
                              missing_keys, unexpected_keys, error_msgs):
        version = local_metadata.get('version', None)

        if version is None or version < 2:
            # the key is different in early versions
            # In version < 2, DeformConvPack loads previous benchmark models.
            if (prefix + 'conv_offset.weight' not in state_dict
                    and prefix[:-1] + '_offset.weight' in state_dict):
                state_dict[prefix + 'conv_offset.weight'] = state_dict.pop(
                    prefix[:-1] + '_offset.weight')
            if (prefix + 'conv_offset.bias' not in state_dict
                    and prefix[:-1] + '_offset.bias' in state_dict):
                state_dict[prefix +
                           'conv_offset.bias'] = state_dict.pop(prefix[:-1] +
                                                                '_offset.bias')

        if version is not None and version > 1:
            print_log(
                f'DeformConvPack {prefix.rstrip(".")} is upgraded to '
                'version 2.',
                logger='root')

        super()._load_from_state_dict(state_dict, prefix, local_metadata,
                                      strict, missing_keys, unexpected_keys,
                                      error_msgs)


class ModulatedDeformConv(nn.Module):

    def __init__(self,
                 in_channels,
                 out_channels,
                 kernel_size,
                 stride=1,
                 padding=0,
                 dilation=1,
                 groups=1,
                 deformable_groups=1,
                 bias=True):
        super(ModulatedDeformConv, self).__init__()
        self.in_channels = in_channels
        self.out_channels = out_channels
        self.kernel_size = _pair(kernel_size)
        self.stride = stride
        self.padding = padding
        self.dilation = dilation
        self.groups = groups
        self.deformable_groups = deformable_groups
        self.with_bias = bias
        # enable compatibility with nn.Conv2d
        self.transposed = False
        self.output_padding = _single(0)

        self.weight = nn.Parameter(
            torch.Tensor(out_channels, in_channels // groups,
                         *self.kernel_size))
        if bias:
            self.bias = nn.Parameter(torch.Tensor(out_channels))
        else:
            self.register_parameter('bias', None)
        self.reset_parameters()

    def reset_parameters(self):
        n = self.in_channels
        for k in self.kernel_size:
            n *= k
        stdv = 1. / math.sqrt(n)
        self.weight.data.uniform_(-stdv, stdv)
        if self.bias is not None:
            self.bias.data.zero_()

    def forward(self, x, offset, mask):
        return modulated_deform_conv(x, offset, mask, self.weight, self.bias,
                                     self.stride, self.padding, self.dilation,
                                     self.groups, self.deformable_groups)


@CONV_LAYERS.register_module('DCNv2')
class ModulatedDeformConvPack(ModulatedDeformConv):
<<<<<<< HEAD
    def __init__(self, *args, extra_offset_mask=False, layer_name='', **kwargs):
=======
    """A ModulatedDeformable Conv Encapsulation that acts as normal Conv layers.

    Args:
        in_channels (int): Same as nn.Conv2d.
        out_channels (int): Same as nn.Conv2d.
        kernel_size (int or tuple[int]): Same as nn.Conv2d.
        stride (int or tuple[int]): Same as nn.Conv2d.
        padding (int or tuple[int]): Same as nn.Conv2d.
        dilation (int or tuple[int]): Same as nn.Conv2d.
        groups (int): Same as nn.Conv2d.
        bias (bool or str): If specified as `auto`, it will be decided by the
            norm_cfg. Bias will be set as True if norm_cfg is None, otherwise
            False.
    """

    _version = 2

    def __init__(self, *args, **kwargs):
>>>>>>> fedc1409
        super(ModulatedDeformConvPack, self).__init__(*args, **kwargs)

        self.conv_offset = nn.Conv2d(
            self.in_channels,
            self.deformable_groups * 3 * self.kernel_size[0] *
            self.kernel_size[1],
            kernel_size=self.kernel_size,
            stride=_pair(self.stride),
            padding=_pair(self.padding),
            dilation=_pair(self.dilation),
            bias=True)
        self.init_offset()
        if VISUALIZE_OFFSET:
            self.offset_output_folder = os.path.join(OFFSET_IMG_DIR, layer_name)
            os.makedirs(self.offset_output_folder)
            if VISUALIZE_OFFSET_PER_GROUP:
                for i in range(0, self.deformable_groups):
                    os.makedirs(os.path.join(self.offset_output_folder, str(i)))

    def init_offset(self):
        self.conv_offset.weight.data.zero_()
        self.conv_offset.bias.data.zero_()

    def forward(self, x):
<<<<<<< HEAD
        if self.extra_offset_mask:
            # x = [input, features]
            out = self.conv_offset_mask(x[1])
            x = x[0]
        else:
            out = self.conv_offset_mask(x)
        # out [1, C, H, W], C= deformable group x 3 x kernal_H x kernal_W, 3-> x,y,m
        o1, o2, mask = torch.chunk(out, 3, dim=1)
        offset = torch.cat((o1, o2), dim=1)
        mask = torch.sigmoid(mask)

        offset_mean = torch.mean(torch.abs(offset))
        if offset_mean > 100:
            logger.warning('Offset mean is {}, larger than 100.'.format(offset_mean))
        if VISUALIZE_OFFSET:
            _, C, H, W = out.shape
            offset_view = offset.view([self.deformable_groups, 3, 3, 2, H, W])
            offset_max = torch.max(torch.abs(offset))
            # simply display the max of all channels 8 groups *3*3 (kernel size)
            # offset is groups x kernel x kernel x 2 x H, W, guess from modulated_deformable_im2col_gpu_kernel
            offset_x = torch.max(torch.abs(offset_view[:, :, :, 0, :, :]).view([-1, H, W]), dim=0)[0] / H
            offset_y = torch.max(torch.abs(offset_view[:, :, :, 1, :, :]).view([-1, H, W]), dim=0)[0] / W
            # Warning
            offset_x_max_all = torch.max(offset_x)
            offset_y_max_all = torch.max(offset_y)
            if offset_x_max_all > H or offset_y_max_all > W:
                logger.warning(
                    f'Offset exceed image shape: {offset.shape}\t- offset: {offset_mean:>8.4f}\t({offset_x_max_all:>8.4f},{offset_y_max_all:>8.4f})'
                )
            ## save image
            padding = torch.zeros([H, W], dtype=offset.dtype).to(offset.get_device())
            offset_tensor_img = torch.stack([offset_x, padding, offset_y])
            # simply append via counting frame
            # Note: Each frame output N=5 offset image because PCD run N times per frame
            next_index = len(glob.glob(os.path.join(self.offset_output_folder, '*.png')))
            torchvision.utils.save_image(
                offset_tensor_img, os.path.join(self.offset_output_folder, f'{next_index:05d}.png'))
            if VISUALIZE_OFFSET_PER_GROUP:
                for group_idx in range(0, self.deformable_groups):
                    group_out_folder = os.path.join(self.offset_output_folder, str(group_idx))
                    offset_x = torch.max(torch.abs(offset_view[group_idx, :, :, 0, :, :]).view([-1, H, W]), dim=0)[0] / H
                    offset_y = torch.max(torch.abs(offset_view[group_idx, :, :, 1, :, :]).view([-1, H, W]), dim=0)[0] / W
                    offset_tensor_img = torch.stack([offset_x, padding, offset_y])
                    torchvision.utils.save_image(
                        offset_tensor_img,
                        os.path.join(group_out_folder,
                                     f'{len(os.listdir(group_out_folder)):05d}.png')
                    )

        return modulated_deform_conv(x, offset, mask, self.weight, self.bias, self.stride,
                                     self.padding, self.dilation, self.groups,
                                     self.deformable_groups)
=======
        out = self.conv_offset(x)
        o1, o2, mask = torch.chunk(out, 3, dim=1)
        offset = torch.cat((o1, o2), dim=1)
        mask = torch.sigmoid(mask)
        return modulated_deform_conv(x, offset, mask, self.weight, self.bias,
                                     self.stride, self.padding, self.dilation,
                                     self.groups, self.deformable_groups)

    def _load_from_state_dict(self, state_dict, prefix, local_metadata, strict,
                              missing_keys, unexpected_keys, error_msgs):
        version = local_metadata.get('version', None)

        if version is None or version < 2:
            # the key is different in early versions
            # In version < 2, ModulatedDeformConvPack
            # loads previous benchmark models.
            if (prefix + 'conv_offset.weight' not in state_dict
                    and prefix[:-1] + '_offset.weight' in state_dict):
                state_dict[prefix + 'conv_offset.weight'] = state_dict.pop(
                    prefix[:-1] + '_offset.weight')
            if (prefix + 'conv_offset.bias' not in state_dict
                    and prefix[:-1] + '_offset.bias' in state_dict):
                state_dict[prefix +
                           'conv_offset.bias'] = state_dict.pop(prefix[:-1] +
                                                                '_offset.bias')

        if version is not None and version > 1:
            print_log(
                f'ModulatedDeformConvPack {prefix.rstrip(".")} is upgraded to '
                'version 2.',
                logger='root')

        super()._load_from_state_dict(state_dict, prefix, local_metadata,
                                      strict, missing_keys, unexpected_keys,
                                      error_msgs)
>>>>>>> fedc1409
<|MERGE_RESOLUTION|>--- conflicted
+++ resolved
@@ -382,9 +382,6 @@
 
 @CONV_LAYERS.register_module('DCNv2')
 class ModulatedDeformConvPack(ModulatedDeformConv):
-<<<<<<< HEAD
-    def __init__(self, *args, extra_offset_mask=False, layer_name='', **kwargs):
-=======
     """A ModulatedDeformable Conv Encapsulation that acts as normal Conv layers.
 
     Args:
@@ -401,9 +398,9 @@
     """
 
     _version = 2
-
-    def __init__(self, *args, **kwargs):
->>>>>>> fedc1409
+    
+    def __init__(self, *args, extra_offset_mask=False, layer_name='', **kwargs):
+
         super(ModulatedDeformConvPack, self).__init__(*args, **kwargs)
 
         self.conv_offset = nn.Conv2d(
@@ -428,7 +425,6 @@
         self.conv_offset.bias.data.zero_()
 
     def forward(self, x):
-<<<<<<< HEAD
         if self.extra_offset_mask:
             # x = [input, features]
             out = self.conv_offset_mask(x[1])
@@ -478,14 +474,6 @@
                                      f'{len(os.listdir(group_out_folder)):05d}.png')
                     )
 
-        return modulated_deform_conv(x, offset, mask, self.weight, self.bias, self.stride,
-                                     self.padding, self.dilation, self.groups,
-                                     self.deformable_groups)
-=======
-        out = self.conv_offset(x)
-        o1, o2, mask = torch.chunk(out, 3, dim=1)
-        offset = torch.cat((o1, o2), dim=1)
-        mask = torch.sigmoid(mask)
         return modulated_deform_conv(x, offset, mask, self.weight, self.bias,
                                      self.stride, self.padding, self.dilation,
                                      self.groups, self.deformable_groups)
@@ -516,5 +504,4 @@
 
         super()._load_from_state_dict(state_dict, prefix, local_metadata,
                                       strict, missing_keys, unexpected_keys,
-                                      error_msgs)
->>>>>>> fedc1409
+                                      error_msgs)